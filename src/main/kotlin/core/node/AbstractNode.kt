--- conflicted
+++ resolved
@@ -21,9 +21,7 @@
 import com.codahale.metrics.MetricRegistry
 import contracts.*
 import core.Contract
-import core.ContractFactory
 import core.Party
-import core.UnknownContractException
 import core.crypto.SecureHash
 import core.crypto.generateKeyPair
 import core.messaging.MessagingService
@@ -78,26 +76,6 @@
 
     protected open fun findMyLocation(): PhysicalLocation? = CityDatabase[configuration.nearestCity]
 
-<<<<<<< HEAD
-=======
-    // TODO: This will be obsoleted by "PLT-12: Basic module/sandbox system for contracts"
-    protected val contractFactory = object : ContractFactory {
-        private val contracts = mapOf(
-                CASH_PROGRAM_ID to Cash::class.java,
-                CP_PROGRAM_ID to CommercialPaper::class.java,
-                CROWDFUND_PROGRAM_ID to CrowdFund::class.java,
-                DUMMY_PROGRAM_ID to DummyContract::class.java,
-                IRS_PROGRAM_ID to InterestRateSwap::class.java
-        )
-
-        override fun <T : Contract> get(hash: SecureHash): T {
-            val c = contracts[hash] ?: throw UnknownContractException()
-            @Suppress("UNCHECKED_CAST")
-            return c.newInstance() as T
-        }
-    }
-
->>>>>>> eecdba9e
     lateinit var storage: StorageService
     lateinit var smm: StateMachineManager
     lateinit var wallet: WalletService
